--- conflicted
+++ resolved
@@ -37,11 +37,7 @@
 
     let port = value_t!(matches, "port", u16).unwrap_or(50051);
     let octree_directory = PathBuf::from(matches.value_of("octree_directory").unwrap());
-<<<<<<< HEAD
-    let mut server = start_grpc_server(octree_directory, "0.0.0.0", port, 10, 3);
-=======
     let mut server = start_grpc_server(&octree_directory, "0.0.0.0", port);
->>>>>>> 1acf1187
     server.start();
 
     for &(ref host, port) in server.bind_addrs() {
